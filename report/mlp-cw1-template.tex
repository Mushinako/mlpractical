--- conflicted
+++ resolved
@@ -177,11 +177,7 @@
 $p$:
 
 \begin{align}
-<<<<<<< HEAD
-    y' & = y/p\
-=======
-    y' &= y*p\
->>>>>>> 99d07965
+    y' & = y*p\
 \end{align}
 
 As there is no nonlinear calculation involved, the backward
